#!/bin/bash

# Copyright (c) 2020-2022 Stanford University
#
# Permission to use, copy, modify, and/or distribute this software for any
# purpose with or without fee is hereby granted, provided that the above
# copyright notice and this permission notice appear in all copies.
#
# THE SOFTWARE IS PROVIDED "AS IS" AND THE AUTHOR DISCLAIMS ALL WARRANTIES
# WITH REGARD TO THIS SOFTWARE INCLUDING ALL IMPLIED WARRANTIES OF
# MERCHANTABILITY AND FITNESS. IN NO EVENT SHALL THE AUTHOR BE LIABLE FOR
# ANY SPECIAL, DIRECT, INDIRECT, OR CONSEQUENTIAL DAMAGES OR ANY DAMAGES
# WHATSOEVER RESULTING FROM LOSS OF USE, DATA OR PROFITS, WHETHER IN AN
# ACTION OF CONTRACT, NEGLIGENCE OR OTHER TORTIOUS ACTION, ARISING OUT OF
# OR IN CONNECTION WITH THE USE OR PERFORMANCE OF THIS SOFTWARE

# This script uses files on the current machine to update the kernel one
# or more other machines and reboot to those machines.
#
# Usage:
# update_linux num_nodes [first]
#
# The "num_nodes" arguments indicates how many nodes the command should
# be run on (starting at node-1). The "first" argument is optional; it is
# an integer identifying the first node on which installation will occur
# (e.g. "update_linux 4 2" means node-2 through node-5 will be updated).
# "first" defaults to 1.

#v=`uname -r`
<<<<<<< HEAD
v=5.4.80+
#v=5.17.7+
=======
v=5.17.7+
>>>>>>> 8c29637f

if [ $# -eq 2 ]; then
    first=$2
elif [ $# -eq 1 ]; then
    first=1
else
    echo "Usage: update_linux num_nodes [first]"
    exit 1
fi
last=`expr $first + $1 - 1`

for ((i = $first ; i <= $last; i++)); do
    node=node-$i
    echo
    echo $node
    ssh $node 'rm -rf tmp; mkdir -p tmp tmp/boot tmp/8021q'
    rsync -rtv /boot/initrd.img-$v /boot/config-$v /boot/System.map-$v \
            /boot/vmlinuz-$v $node:tmp/boot/
    rsync -rtv /lib/modules/$v/kernel/net/8021q/ $node:tmp/8021q/
    ssh $node "sudo cp -f tmp/boot/* /boot; sudo cp -f tmp/8021q/8021q.ko /lib/modules/$v/kernel/net/8021q; sudo reboot"
done<|MERGE_RESOLUTION|>--- conflicted
+++ resolved
@@ -27,12 +27,7 @@
 # "first" defaults to 1.
 
 #v=`uname -r`
-<<<<<<< HEAD
-v=5.4.80+
-#v=5.17.7+
-=======
 v=5.17.7+
->>>>>>> 8c29637f
 
 if [ $# -eq 2 ]; then
     first=$2
